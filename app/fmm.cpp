--- conflicted
+++ resolved
@@ -42,110 +42,6 @@
     FMM_Config config(configfile);
     if (!config.validate_mm())
     {
-<<<<<<< HEAD
-        std::cout<<"No configuration file supplied"<<endl;
-        std::cout<<"A configuration file is given in the example folder"<<endl;
-        std::cout<<"Run `fmm config.xml`"<<endl;
-        MM::FMM_Config::print_help();
-    } else {
-        // std::string configfile(argv[1]);
-        FMM_Config config(argc,argv);
-        if (!config.validate_mm())
-        {
-            std::cout<<"Invalid configuration file, program stop"<<endl;
-            return 0;
-        };
-        config.print();
-        // clock_t begin_time = clock(); // program start time
-        std::chrono::steady_clock::time_point begin = std::chrono::steady_clock::now();
-        Network network(config.network_file,config.network_id,config.network_source,config.network_target);
-        network.build_rtree_index();
-        int multiplier = network.get_node_count();
-        if (multiplier==0) multiplier = 50000;
-        UBODT *ubodt=nullptr;
-        if (config.binary_flag==1){
-            ubodt = read_ubodt_binary(config.ubodt_file,multiplier);
-        } else {
-            ubodt = read_ubodt_csv(config.ubodt_file,multiplier);
-        }
-        if (!config.delta_defined){
-            config.delta = ubodt->get_delta();
-            std::cout<<"    Delta inferred from ubodt as "<< config.delta <<'\n';
-        }
-        //TrajectoryReader tr_reader(config.gps_file,config.gps_id);
-        std::shared_ptr<MM::IO::AbstractTrajReader> tr_reader;
-        if (config.GetInputFormat()==0){
-          SPDLOG_INFO("Input CSV format");
-          tr_reader = std::make_shared<MM::IO::TrajectoryCSVReader>(
-            config.gps_file,config.gps_id,config.gps_geom);
-        } else {
-          SPDLOG_INFO("Input GDAL format");
-          tr_reader = std::make_shared<MM::IO::TrajectoryReader>(
-            config.gps_file,config.gps_id);
-        }
-
-        ResultConfig result_config = config.get_result_config();
-        ResultWriter rw(config.result_file,&network,result_config);
-        int progress=0;
-        int points_matched=0;
-        int total_points=0;
-        int num_trajectories = tr_reader->get_num_trajectories();
-        int step_size = num_trajectories/10;
-        if (step_size<10) step_size=10;
-        std::chrono::steady_clock::time_point corrected_begin = std::chrono::steady_clock::now();
-        std::cout<<"Start to map match trajectories with total number "<< num_trajectories <<'\n';
-        // The header is moved to constructor of result writer
-        // rw.write_header();
-
-        while (tr_reader->has_next_feature())
-        {
-            DEBUG(2) std::cout<<"Start of the loop"<<'\n';
-            Trajectory trajectory = tr_reader->read_next_trajectory();
-            int points_in_tr = trajectory.geom->getNumPoints();
-            if (progress%step_size==0) std::cout<<"Progress "<<progress << " / " << num_trajectories <<'\n';
-            DEBUG(1) std::cout<<"\n============================="<<'\n';
-            DEBUG(1) std::cout<<"Process trips with id : "<<trajectory.id<<'\n';
-            // Candidate search
-            Traj_Candidates traj_candidates = network.search_tr_cs_knn(trajectory,config.k,config.radius,config.gps_error);
-            TransitionGraph tg = TransitionGraph(&traj_candidates,trajectory.geom,ubodt,config.delta);
-            // Optimal path inference
-            O_Path *o_path_ptr = tg.viterbi(config.penalty_factor);
-            // Complete path construction as an array of indices of edges vector
-            T_Path *t_path_ptr = ubodt->construct_traversed_path(o_path_ptr);
-            // C_Path *c_path_ptr = ubodt->construct_complete_path(o_path_ptr);
-            if (result_config.write_mgeom) {
-                LineString *m_geom = network.complete_path_to_geometry(o_path_ptr,&(t_path_ptr->cpath));
-                rw.write_result(trajectory.id,trajectory.geom,o_path_ptr,t_path_ptr,m_geom);
-                delete m_geom;
-            } else {
-                rw.write_result(trajectory.id,trajectory.geom,o_path_ptr,t_path_ptr,nullptr);
-            }
-            // update statistics
-            total_points+=points_in_tr;
-            if (t_path_ptr!=nullptr) points_matched+=points_in_tr;
-            DEBUG(1) std::cout<<"Free memory of o_path and c_path"<<'\n';
-            ++progress;
-            delete o_path_ptr;
-            delete t_path_ptr;
-            DEBUG(1) std::cout<<"============================="<<'\n';
-        }
-        std::cout<<"\n============================="<<'\n';
-        std::cout<<"MM process finished"<<'\n';
-        std::chrono::steady_clock::time_point end= std::chrono::steady_clock::now();
-        // clock_t end_time = clock(); // program end time
-        // Unit is second
-        // double time_spent = (double)(end_time - begin_time) / CLOCKS_PER_SEC;
-        double time_spent = std::chrono::duration_cast<std::chrono::milliseconds>(end - begin).count()/1000.;
-        double time_spent_exclude_input = std::chrono::duration_cast<std::chrono::milliseconds>(end - corrected_begin).count()/1000.;
-        std::cout<<"Time takes "<<time_spent<<'\n';
-        std::cout<<"Time takes excluding input "<<time_spent_exclude_input<<'\n';
-        std::cout<<"Finish map match total points "<<total_points
-                 <<" and points matched "<<points_matched<<'\n';
-        std::cout<<"Matched percentage: "<<points_matched/(double)total_points<<'\n';
-        std::cout<<"Point match speed:"<<points_matched/time_spent<<"pt/s"<<'\n';
-        std::cout<<"Point match speed (excluding input): "<<points_matched/time_spent_exclude_input<<"pt/s"<<'\n';
-        delete ubodt;
-=======
       std::cout<<"Invalid configuration file, program stop"<<endl;
       return 0;
     };
@@ -209,7 +105,6 @@
       total_points+=points_in_tr;
       if (!t_path.cpath.empty()) points_matched+=points_in_tr;
       ++progress;
->>>>>>> 506ee9a5
     }
     std::cout<<"\n============================="<<'\n';
     std::cout<<"MM process finished"<<'\n';
